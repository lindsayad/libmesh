--- conflicted
+++ resolved
@@ -1004,7 +1004,6 @@
 
   switch (fe_t.family)
     {
-<<<<<<< HEAD
     case LAGRANGE:
     case L2_LAGRANGE: // TODO: L2_LAGRANGE can have higher "max_order" than LAGRANGE
     case LAGRANGE_VEC:
@@ -1039,6 +1038,7 @@
           return 2;
         case PYRAMID5:
           return 1;
+        case PYRAMID13:
         case PYRAMID14:
           return 2;
         default:
@@ -1065,6 +1065,7 @@
         case PRISM15:
         case PRISM18:
         case PYRAMID5:
+        case PYRAMID13:
         case PYRAMID14:
           return unlimited;
         default:
@@ -1102,6 +1103,7 @@
         case PRISM15:
         case PRISM18:
         case PYRAMID5:
+        case PYRAMID13:
         case PYRAMID14:
           return 0;
         default:
@@ -1133,6 +1135,7 @@
         case PRISM15:
         case PRISM18:
         case PYRAMID5:
+        case PYRAMID13:
         case PYRAMID14:
           return 0;
         default:
@@ -1160,6 +1163,7 @@
         case PRISM15:
         case PRISM18:
         case PYRAMID5:
+        case PYRAMID13:
         case PYRAMID14:
           return unlimited;
         default:
@@ -1189,6 +1193,7 @@
         case PRISM15:
         case PRISM18:
         case PYRAMID5:
+        case PYRAMID13:
         case PYRAMID14:
           return 0;
         default:
@@ -1222,6 +1227,7 @@
         case PRISM15:
         case PRISM18:
         case PYRAMID5:
+        case PYRAMID13:
         case PYRAMID14:
           return 0;
         default:
@@ -1256,6 +1262,7 @@
         case PRISM15:
         case PRISM18:
         case PYRAMID5:
+        case PYRAMID13:
         case PYRAMID14:
           return 0;
         default:
@@ -1290,314 +1297,13 @@
         case PRISM15:
         case PRISM18:
         case PYRAMID5:
+        case PYRAMID13:
         case PYRAMID14:
           return 0;
         default:
           return unknown;
         }
       break;
-=======
-      case LAGRANGE:
-      case L2_LAGRANGE: // TODO: L2_LAGRANGE can have higher "max_order" than LAGRANGE
-      case LAGRANGE_VEC:
-	switch (el_t)
-	  {
-	    case EDGE2:
-	    case EDGE3:
-	    case EDGE4:
-	      return 3;
-	    case TRI3:
-	      return 1;
-	    case TRI6:
-	      return 2;
-	    case QUAD4:
-	      return 1;
-	    case QUAD8:
-	    case QUAD9:
-	      return 2;
-	    case TET4:
-	      return 1;
-	    case TET10:
-	      return 2;
-	    case HEX8:
-	      return 1;
-	    case HEX20:
-	    case HEX27:
-	      return 2;
-	    case PRISM6:
-	      return 1;
-	    case PRISM15:
-	    case PRISM18:
-	      return 2;
-	    case PYRAMID5:
-	      return 1;
-            case PYRAMID13:
-            case PYRAMID14:
-              return 2;
-	    default:
-	      return unknown;
-	  }
-	break;
-      case MONOMIAL:
-	switch (el_t)
-	  {
-	    case EDGE2:
-	    case EDGE3:
-	    case EDGE4:
-	    case TRI3:
-	    case TRI6:
-	    case QUAD4:
-	    case QUAD8:
-	    case QUAD9:
-	    case TET4:
-	    case TET10:
-	    case HEX8:
-	    case HEX20:
-	    case HEX27:
-	    case PRISM6:
-	    case PRISM15:
-	    case PRISM18:
-	    case PYRAMID5:
-            case PYRAMID13:
-            case PYRAMID14:
-	      return unlimited;
-	    default:
-	      return unknown;
-	  }
-	break;
-#ifdef LIBMESH_ENABLE_HIGHER_ORDER_SHAPES
-      case BERNSTEIN:
-	switch (el_t)
-	  {
-	    case EDGE2:
-	    case EDGE3:
-	    case EDGE4:
-	      return unlimited;
-	    case TRI3:
-	      return 0;
-	    case TRI6:
-	      return 6;
-	    case QUAD4:
-	      return 0;
-	    case QUAD8:
-	    case QUAD9:
-	      return unlimited;
-	    case TET4:
-	      return 1;
-	    case TET10:
-	      return 2;
-	    case HEX8:
-	      return 0;
-	    case HEX20:
-	      return 2;
-	    case HEX27:
-	      return 4;
-	    case PRISM6:
-	    case PRISM15:
-	    case PRISM18:
-	    case PYRAMID5:
-            case PYRAMID13:
-            case PYRAMID14:
-	      return 0;
-	    default:
-	      return unknown;
-	  }
-	break;
-      case SZABAB:
-	switch (el_t)
-	  {
-	    case EDGE2:
-	    case EDGE3:
-	    case EDGE4:
-	      return 7;
-	    case TRI3:
-	      return 0;
-	    case TRI6:
-	      return 7;
-	    case QUAD4:
-	      return 0;
-	    case QUAD8:
-	    case QUAD9:
-	      return 7;
-	    case TET4:
-	    case TET10:
-	    case HEX8:
-	    case HEX20:
-	    case HEX27:
-	    case PRISM6:
-	    case PRISM15:
-	    case PRISM18:
-	    case PYRAMID5:
-            case PYRAMID13:
-            case PYRAMID14:
-	      return 0;
-	    default:
-	      return unknown;
-	  }
-	break;
-#endif
-      case XYZ:
-	switch (el_t)
-	  {
-	    case EDGE2:
-	    case EDGE3:
-	    case EDGE4:
-	    case TRI3:
-	    case TRI6:
-	    case QUAD4:
-	    case QUAD8:
-	    case QUAD9:
-	    case TET4:
-	    case TET10:
-	    case HEX8:
-	    case HEX20:
-	    case HEX27:
-	    case PRISM6:
-	    case PRISM15:
-	    case PRISM18:
-	    case PYRAMID5:
-            case PYRAMID13:
-            case PYRAMID14:
-	      return unlimited;
-	    default:
-	      return unknown;
-	  }
-	break;
-      case CLOUGH:
-	switch (el_t)
-	  {
-	    case EDGE2:
-	    case EDGE3:
-	      return 3;
-	    case EDGE4:
-	    case TRI3:
-	      return 0;
-	    case TRI6:
-	      return 3;
-	    case QUAD4:
-	    case QUAD8:
-	    case QUAD9:
-	    case TET4:
-	    case TET10:
-	    case HEX8:
-	    case HEX20:
-	    case HEX27:
-	    case PRISM6:
-	    case PRISM15:
-	    case PRISM18:
-	    case PYRAMID5:
-            case PYRAMID13:
-            case PYRAMID14:
-	      return 0;
-	    default:
-	      return unknown;
-	  }
-	break;
-      case HERMITE:
-	switch (el_t)
-	  {
-	    case EDGE2:
-	    case EDGE3:
-	      return unlimited;
-	    case EDGE4:
-	    case TRI3:
-	    case TRI6:
-	      return 0;
-	    case QUAD4:
-	      return 3;
-	    case QUAD8:
-	    case QUAD9:
-	      return unlimited;
-	    case TET4:
-	    case TET10:
-	      return 0;
-	    case HEX8:
-	      return 3;
-	    case HEX20:
-	    case HEX27:
-	      return unlimited;
-	    case PRISM6:
-	    case PRISM15:
-	    case PRISM18:
-	    case PYRAMID5:
-            case PYRAMID13:
-            case PYRAMID14:
-	      return 0;
-	    default:
-	      return unknown;
-	  }
-	break;
-      case HIERARCHIC:
-	switch (el_t)
-	  {
-	    case EDGE2:
-	    case EDGE3:
-	    case EDGE4:
-	      return unlimited;
-	    case TRI3:
-	      return 1;
-	    case TRI6:
-	      return unlimited;
-	    case QUAD4:
-	      return 1;
-	    case QUAD8:
-	    case QUAD9:
-	      return unlimited;
-	    case TET4:
-	    case TET10:
-	      return 0;
-	    case HEX8:
-	    case HEX20:
-	      return 1;
-	    case HEX27:
-	      return unlimited;
-	    case PRISM6:
-	    case PRISM15:
-	    case PRISM18:
-	    case PYRAMID5:
-            case PYRAMID13:
-	    case PYRAMID14:
-	      return 0;
-	    default:
-	      return unknown;
-	  }
-	break;
-      case L2_HIERARCHIC:
-	switch (el_t)
-	  {
-	    case EDGE2:
-	    case EDGE3:
-	    case EDGE4:
-	      return unlimited;
-	    case TRI3:
-	      return 1;
-	    case TRI6:
-	      return unlimited;
-	    case QUAD4:
-	      return 1;
-	    case QUAD8:
-	    case QUAD9:
-	      return unlimited;
-	    case TET4:
-	    case TET10:
-	      return 0;
-	    case HEX8:
-	    case HEX20:
-	      return 1;
-	    case HEX27:
-	      return unlimited;
-	    case PRISM6:
-	    case PRISM15:
-	    case PRISM18:
-	    case PYRAMID5:
-            case PYRAMID13:
-	    case PYRAMID14:
-	      return 0;
-	    default:
-	      return unknown;
-	  }
-	break;
->>>>>>> 29aae592
     case NEDELEC_ONE:
       switch (el_t)
         {
